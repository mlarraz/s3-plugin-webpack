import _ from 'lodash'
import path from 'path'
import readDir from 'recursive-readdir'

export const UPLOAD_IGNORES = [
  '.DS_Store'
]

export const DEFAULT_UPLOAD_OPTIONS = {
  ACL: 'public-read'
}

<<<<<<< HEAD
export const REQUIRED_S3_OPTS = ['accessKeyId', 'secretAccessKey']
=======
export const DEFAULT_S3_OPTIONS = {
  region: 'us-west-2'
}

>>>>>>> 69eb80eb
export const REQUIRED_S3_UP_OPTS = ['Bucket']
export const PATH_SEP = path.sep
export const S3_PATH_SEP = '/'
export const DEFAULT_TRANSFORM = (item) => Promise.resolve(item)

export const addTrailingS3Sep = fPath => {
  return fPath ? fPath.replace(/\/?(\?|#|$)/, '/$1') : fPath
}

export const addSeperatorToPath = (fPath) => {
  if (!fPath)
    return fPath

  return _.endsWith(fPath, PATH_SEP) ? fPath : fPath + PATH_SEP
}

export const translatePathFromFiles = (rootPath) => {
  return files => {
    return _.map(files, file => {
      return {
        path: file,
        name: file
          .replace(rootPath, '')
          .split(PATH_SEP)
          .join(S3_PATH_SEP)
      }
    })
  }
}

export const getDirectoryFilesRecursive = (dir, ignores = []) => {
  return new Promise((resolve, reject) => {
    readDir(dir, ignores, (err, files) => err ? reject(err) : resolve(files))
  })
    .then(translatePathFromFiles(dir))
}

export const testRule = (rule, subject) => {
  if (_.isRegExp(rule)) {
    return rule.test(subject)
  } else if (_.isFunction(rule)) {
    return !!rule(subject)
  } else if (_.isArray(rule)) {
    return _.every(rule, (condition) => testRule(condition, subject))
  } else if (_.isString(rule)) {
    return new RegExp(rule).test(subject)
  } else {
    throw new Error('Invalid include / exclude rule')
  }
}<|MERGE_RESOLUTION|>--- conflicted
+++ resolved
@@ -10,14 +10,7 @@
   ACL: 'public-read'
 }
 
-<<<<<<< HEAD
-export const REQUIRED_S3_OPTS = ['accessKeyId', 'secretAccessKey']
-=======
-export const DEFAULT_S3_OPTIONS = {
-  region: 'us-west-2'
-}
 
->>>>>>> 69eb80eb
 export const REQUIRED_S3_UP_OPTS = ['Bucket']
 export const PATH_SEP = path.sep
 export const S3_PATH_SEP = '/'
