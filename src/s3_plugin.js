import http from 'http'
import https from 'https'
<<<<<<< HEAD
import s3 from 's3-client'
=======
>>>>>>> 94c3e2b6
import fs from 'fs'
import path from 'path'
import ProgressBar from 'progress'
import cdnizer from 'cdnizer'
import _ from 'lodash'
import aws from 'aws-sdk'
import mime from 'mime/lite'

import {
  addSeperatorToPath,
  addTrailingS3Sep,
  getDirectoryFilesRecursive,
  testRule,
  UPLOAD_IGNORES,
  DEFAULT_UPLOAD_OPTIONS,
  REQUIRED_S3_UP_OPTS,
  PATH_SEP,
  DEFAULT_TRANSFORM,
} from './helpers'

http.globalAgent.maxSockets = https.globalAgent.maxSockets = 50

const compileError = function(compilation, error) {
  compilation.errors.push(new Error(error))
}

module.exports = class S3Plugin {
  constructor(options = {}) {
    var {
      include,
      exclude,
      progress,
      basePath,
      directory,
      htmlFiles,
      basePathTransform = DEFAULT_TRANSFORM,
      s3Options = {},
      cdnizerOptions = {},
      s3UploadOptions = {},
      cloudfrontInvalidateOptions = {}
    } = options

    this.uploadOptions = s3UploadOptions
    this.cloudfrontInvalidateOptions = cloudfrontInvalidateOptions
    this.isConnected = false
    this.cdnizerOptions = cdnizerOptions
    this.urlMappings = []
    this.uploadTotal = 0
    this.uploadProgress = 0
    this.basePathTransform = basePathTransform
    basePath = basePath ? addTrailingS3Sep(basePath) : ''

    this.options = {
      directory,
      include,
      exclude,
      basePath,
      htmlFiles: typeof htmlFiles === 'string' ? [htmlFiles] : htmlFiles,
      progress: _.isBoolean(progress) ? progress : true
    }

    this.clientConfig = {
      s3Options,
      maxAsyncS3: 50
    }

    this.noCdnizer = !Object.keys(this.cdnizerOptions).length

    if (!this.noCdnizer && !this.cdnizerOptions.files)
      this.cdnizerOptions.files = []
  }

  apply(compiler) {
    this.connect()

    const isDirectoryUpload = !!this.options.directory,
          hasRequiredUploadOpts = _.every(REQUIRED_S3_UP_OPTS, type => this.uploadOptions[type])

    // Set directory to output dir or custom
    this.options.directory = this.options.directory          ||
                             compiler.options.output.path    ||
                             compiler.options.output.context ||
                             '.'

    compiler.plugin('after-emit', (compilation, cb) => {
      var error

      if (!hasRequiredUploadOpts)
        error = `S3Plugin-RequiredS3UploadOpts: ${REQUIRED_S3_UP_OPTS.join(', ')}`

      if (error) {
        compileError(compilation, error)
        cb()
      }

      if (isDirectoryUpload) {
        const dPath = addSeperatorToPath(this.options.directory)

        this.getAllFilesRecursive(dPath)
          .then((files) => this.handleFiles(files, cb))
          .then(() => cb())
          .catch(e => this.handleErrors(e, compilation, cb))
      } else {
        this.getAssetFiles(compilation)
          .then((files) => this.handleFiles(files))
          .then(() => cb())
          .catch(e => this.handleErrors(e, compilation, cb))
      }
    })
  }

  handleFiles(files) {
    return this.changeUrls(files)
      .then((files) => this.filterAllowedFiles(files))
      .then((files) => this.uploadFiles(files))
      .then(() => this.invalidateCloudfront())
  }

  handleErrors(error, compilation, cb) {
    compileError(compilation, `S3Plugin: ${error}`)
    cb()
  }

  getAllFilesRecursive(fPath) {
    return getDirectoryFilesRecursive(fPath)
  }

  addPathToFiles(files, fPath) {
    return files.map(file => ({name: file, path: path.resolve(fPath, file)}))
  }

  getFileName(file = '') {
    if (_.includes(file, PATH_SEP))
      return file.substring(_.lastIndexOf(file, PATH_SEP) + 1)
    else
      return file
  }

  getAssetFiles({assets}) {
    const files = _.map(assets, (value, name) => ({name, path: value.existsAt}))

    return Promise.resolve(files)
  }

  cdnizeHtml(file) {
    return new Promise((resolve, reject) => {
      fs.readFile(file.path, (err, data) => {
        if (err)
          return reject(err)

        fs.writeFile(file.path, this.cdnizer(data.toString()), (err) => {
          if (err)
            return reject(err)

          resolve(file)
        })
      })
    })
  }

  changeUrls(files = []) {
    if (this.noCdnizer)
      return Promise.resolve(files)

    var allHtml

    const {directory, htmlFiles = []} = this.options

    if (htmlFiles.length)
      allHtml = this.addPathToFiles(htmlFiles, directory).concat(files)
    else
      allHtml = files

    this.cdnizerOptions.files = allHtml.map(({name}) => `{/,}*${name}*`)
    this.cdnizer = cdnizer(this.cdnizerOptions)

    const [cdnizeFiles, otherFiles] = _(allHtml)
      .uniq('name')
      .partition((file) => /\.(html|css)/.test(file.name))
      .value()

    return Promise.all(cdnizeFiles.map(file => this.cdnizeHtml(file)).concat(otherFiles))
  }

  filterAllowedFiles(files) {
    return files.reduce((res, file) => {
      if (this.isIncludeAndNotExclude(file.name) && !this.isIgnoredFile(file.name))
        res.push(file)

      return res
    }, [])
  }

  isIgnoredFile(file) {
    return _.some(UPLOAD_IGNORES, ignore => new RegExp(ignore).test(file))
  }

  isIncludeAndNotExclude(file) {
    var isExclude,
        isInclude,
        {include, exclude} = this.options

    isInclude = include ? testRule(include, file) : true
    isExclude = exclude ? testRule(exclude, file) : false

    return isInclude && !isExclude
  }

  connect() {
    if (this.isConnected)
      return

    this.client = new aws.S3(this.clientConfig.s3Options)
    this.isConnected = true
  }

  transformBasePath() {
    return Promise.resolve(this.basePathTransform(this.options.basePath))
      .then(addTrailingS3Sep)
      .then(nPath => this.options.basePath = nPath)
  }

  setupProgressBar(uploadFiles) {
    var progressAmount = Array(uploadFiles.length)
    var progressTotal = Array(uploadFiles.length)
    var progressTracker = 0
    const calculateProgress = () => _.sum(progressAmount) / _.sum(progressTotal)
    const countUndefined = (array) => _.reduce(array, (res, value) => {
      return res += _.isUndefined(value) ? 1 : 0
    }, 0)

    const progressBar = new ProgressBar('Uploading [:bar] :percent :etas', {
      complete: '>',
      incomplete: '∆',
      total: 100
    })

    uploadFiles.forEach(function({upload}, i) {
      upload.on('httpUploadProgress', function() {
        var definedModifier,
            progressValue

        progressTotal[i] = this.total
        progressAmount[i] = this.loaded
        definedModifier = countUndefined(progressTotal) / 10
        progressValue = calculateProgress() - definedModifier

        if (progressValue !== progressTracker) {
          progressBar.update(progressValue)
          progressTracker = progressValue
        }
      })
    })
  }

  uploadFiles(files = []) {
    return this.transformBasePath()
      .then(() => {
        var uploadFiles = files.map(file => this.uploadFile(file.name, file.path))

        if (this.options.progress) {
          this.setupProgressBar(uploadFiles)
        }

        return Promise.all(uploadFiles.map(({promise}) => promise))
      })
  }

  uploadFile(fileName, file) {
    let Key = this.options.basePath + fileName
    const s3Params = _.mapValues(this.uploadOptions, (optionConfig) => {
      return _.isFunction(optionConfig) ? optionConfig(fileName, file) : optionConfig
    })

    // avoid noname folders in bucket
    if (Key[0] === '/') {
      Key = Key.substr(1)
    }

    // Remove Gzip from encoding if ico
    if (/\.ico/.test(fileName) && s3Params.ContentEncoding === 'gzip')
      delete s3Params.ContentEncoding

    if (s3Params.ContentType === undefined) {
      s3Params.ContentType = mime.getType(fileName)
    }

    var Body = fs.createReadStream(file)

    const upload = this.client.upload(
      _.merge({Key, Body}, DEFAULT_UPLOAD_OPTIONS, s3Params)
    )

    if (!this.noCdnizer)
      this.cdnizerOptions.files.push(`*${fileName}*`)

    return {upload, promise: upload.promise()}
  }

  invalidateCloudfront() {
    const {clientConfig, cloudfrontInvalidateOptions} = this

    return new Promise(function(resolve, reject) {
      if (cloudfrontInvalidateOptions.DistributionId) {
        const {accessKeyId, secretAccessKey} = clientConfig.s3Options
        const cloudfront = new aws.CloudFront()

        if (accessKeyId && secretAccessKey)
          cloudfront.config.update({accessKeyId, secretAccessKey})

        cloudfront.createInvalidation({
          DistributionId: cloudfrontInvalidateOptions.DistributionId,
          InvalidationBatch: {
            CallerReference: Date.now().toString(),
            Paths: {
              Quantity: cloudfrontInvalidateOptions.Items.length,
              Items: cloudfrontInvalidateOptions.Items
            }
          }
        }, (err, res) => err ? reject(err) : resolve(res.Id))
      } else {
        return resolve(null)
      }
    })
  }
}<|MERGE_RESOLUTION|>--- conflicted
+++ resolved
@@ -1,15 +1,12 @@
 import http from 'http'
 import https from 'https'
-<<<<<<< HEAD
-import s3 from 's3-client'
-=======
->>>>>>> 94c3e2b6
+
 import fs from 'fs'
 import path from 'path'
 import ProgressBar from 'progress'
 import cdnizer from 'cdnizer'
 import _ from 'lodash'
-import aws from 'aws-sdk'
+import {S3, CloudFront} from 'aws-sdk'
 import mime from 'mime/lite'
 
 import {
@@ -216,7 +213,7 @@
     if (this.isConnected)
       return
 
-    this.client = new aws.S3(this.clientConfig.s3Options)
+    this.client = new S3(this.clientConfig.s3Options)
     this.isConnected = true
   }
 
@@ -309,7 +306,7 @@
     return new Promise(function(resolve, reject) {
       if (cloudfrontInvalidateOptions.DistributionId) {
         const {accessKeyId, secretAccessKey} = clientConfig.s3Options
-        const cloudfront = new aws.CloudFront()
+        const cloudfront = new CloudFront()
 
         if (accessKeyId && secretAccessKey)
           cloudfront.config.update({accessKeyId, secretAccessKey})
