{
  "name": "webpack-s3-plugin",
  "version": "1.0.0-rc.0",
  "description": "Uploads compiled assets to s3 after build",
  "main": "dist/s3_plugin.js",
  "scripts": {
    "build": "webpack",
    "prepublish": "npm run lint && npm run test && npm run build",
    "test": "NODE_ENV='test' mocha -t 10000 --compilers js:babel-register",
    "lint": "eslint ./src ./test",
    "watch": "webpack --watch",
    "prep:major": "npm run build && npm version major",
    "prep:minor": "npm run build && npm version minor",
    "prep:patch": "npm run build && npm version patch"
  },
  "repository": {
    "type": "git",
    "url": "git@github.com:webpack-contrib/s3-plugin-webpack.git"
  },
  "keywords": [
    "s3",
    "webpack",
    "node",
    "upload",
    "production"
  ],
  "author": "Mika Kalathil",
  "license": "MIT",
  "bugs": {
    "url": "https://github.com/webpack-contrib/s3-plugin-webpack/issues"
  },
  "homepage": "https://github.com/webpack-contrib/s3-plugin-webpack",
  "dependencies": {
<<<<<<< HEAD
    "aws-sdk": "^2.282.1",
    "cdnizer": "^2.0.0",
    "lodash": "^4.17.10",
    "progress": "^1.1.8",
    "recursive-readdir": "^2.0.0",
    "s3-client": "^4.4.1"
=======
    "aws-sdk": "^2.175.0",
    "cdnizer": "^1.1.5",
    "lodash": "^4.13.0",
    "mime": "^2.1.0",
    "progress": "^1.1.8",
    "recursive-readdir": "^2.0.0"
>>>>>>> 94c3e2b6
  },
  "devDependencies": {
    "babel-loader": "^6.2.4",
    "babel-preset-es2015": "^6.24.1",
    "babel-register": "^6.26.0",
    "chai": "^3.4.1",
    "css-loader": "^0.23.1",
    "dotenv": "^2.0.0",
    "eslint": "^2.13.0",
    "eslint-loader": "^1.3.0",
    "extract-text-webpack-plugin": "^1.0.1",
    "file-loader": "^0.10.1",
    "html-webpack-plugin": "^2.21.0",
<<<<<<< HEAD
    "mocha": "5.2.0",
=======
    "json-loader": "^0.5.7",
    "mocha": "^2.5.3",
>>>>>>> 94c3e2b6
    "sinon": "^1.17.4",
    "webpack": "^1.13.1"
  }
}<|MERGE_RESOLUTION|>--- conflicted
+++ resolved
@@ -31,21 +31,11 @@
   },
   "homepage": "https://github.com/webpack-contrib/s3-plugin-webpack",
   "dependencies": {
-<<<<<<< HEAD
     "aws-sdk": "^2.282.1",
     "cdnizer": "^2.0.0",
     "lodash": "^4.17.10",
     "progress": "^1.1.8",
-    "recursive-readdir": "^2.0.0",
-    "s3-client": "^4.4.1"
-=======
-    "aws-sdk": "^2.175.0",
-    "cdnizer": "^1.1.5",
-    "lodash": "^4.13.0",
-    "mime": "^2.1.0",
-    "progress": "^1.1.8",
     "recursive-readdir": "^2.0.0"
->>>>>>> 94c3e2b6
   },
   "devDependencies": {
     "babel-loader": "^6.2.4",
@@ -59,12 +49,8 @@
     "extract-text-webpack-plugin": "^1.0.1",
     "file-loader": "^0.10.1",
     "html-webpack-plugin": "^2.21.0",
-<<<<<<< HEAD
     "mocha": "5.2.0",
-=======
     "json-loader": "^0.5.7",
-    "mocha": "^2.5.3",
->>>>>>> 94c3e2b6
     "sinon": "^1.17.4",
     "webpack": "^1.13.1"
   }
